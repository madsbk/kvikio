--- conflicted
+++ resolved
@@ -298,13 +298,4 @@
       - output_types: [conda, requirements, pyproject]
         packages:
           - *dask
-<<<<<<< HEAD
-          - distributed>=2022.05.2
-  notebooks:
-    common:
-      - output_types: conda
-        packages:
-          - cudf==24.4.*
-=======
-          - distributed>=2022.05.2
->>>>>>> a72a105f
+          - distributed>=2022.05.2