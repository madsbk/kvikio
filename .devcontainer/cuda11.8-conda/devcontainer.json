--- conflicted
+++ resolved
@@ -5,11 +5,7 @@
     "args": {
       "CUDA": "11.8",
       "PYTHON_PACKAGE_MANAGER": "conda",
-<<<<<<< HEAD
-      "BASE": "rapidsai/devcontainers:24.10-cpp-llvm16-cuda11.8-mambaforge-ubuntu22.04"
-=======
-      "BASE": "rapidsai/devcontainers:24.08-cpp-cuda11.8-mambaforge-ubuntu22.04"
->>>>>>> d0f34061
+      "BASE": "rapidsai/devcontainers:24.10-cpp-cuda11.8-mambaforge-ubuntu22.04"
     }
   },
   "runArgs": [
