--- conflicted
+++ resolved
@@ -61,14 +61,6 @@
 
   AllocRetain() = default;
 
-<<<<<<< HEAD
-  /**
-   * @brief Free all retained allocations
-   *
-   * NB: The `_mutex` must be taken prior to calling this function, if not called from the dtor.
-   */
-  void clear()
-=======
   // Notice, we do not clear the allocations at destruction thus the allocations leaks
   // at exit. We do this because `AllocRetain::instance()` stores the allocations in a
   // static stack that are destructed below main, which is not allowed in CUDA:
@@ -83,7 +75,6 @@
    * @return The number of bytes cleared
    */
   std::size_t _clear()
->>>>>>> 8676e8d5
   {
     std::size_t ret = _free_allocs.size() * _size;
     while (!_free_allocs.empty()) {
@@ -94,25 +85,6 @@
   }
 
   /**
-<<<<<<< HEAD
-   * @brief Ensure the size of the retained allocations match `defaults::bounce_buffer_size()`
-   *
-   * NB: `_mutex` must be taken prior to calling this function.
-   */
-  void ensure_alloc_size()
-  {
-    const auto bounce_buffer_size = defaults::bounce_buffer_size();
-    if (_size != bounce_buffer_size) {
-      _size = bounce_buffer_size;
-      clear();  // the desired allocation size has changed.
-    }
-  }
-
-  [[nodiscard]] Alloc get()
-  {
-    const std::lock_guard lock(_mutex);
-    ensure_alloc_size();
-=======
    * @brief Ensure the sizes of the retained allocations match `defaults::bounce_buffer_size()`
    *
    * NB: `_mutex` must be taken prior to calling this function.
@@ -131,7 +103,6 @@
   {
     std::lock_guard const lock(_mutex);
     _ensure_alloc_size();
->>>>>>> 8676e8d5
 
     // Check if we have an allocation available
     if (!_free_allocs.empty()) {
@@ -149,13 +120,8 @@
 
   void put(void* alloc, std::size_t size)
   {
-<<<<<<< HEAD
-    const std::lock_guard lock(_mutex);
-    ensure_alloc_size();
-=======
     std::lock_guard const lock(_mutex);
     _ensure_alloc_size();
->>>>>>> 8676e8d5
 
     // If the size of `alloc` matches the sizes of the retained allocations,
     // it is added to the set of free allocation otherwise it is freed.
